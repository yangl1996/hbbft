--- conflicted
+++ resolved
@@ -8,13 +8,8 @@
 
 use bincode;
 use crypto::Ciphertext;
-<<<<<<< HEAD
 use rand::{Rand, Rng};
-use serde::{Deserialize, Serialize};
-=======
-use rand::Rand;
 use serde::{de::DeserializeOwned, Serialize};
->>>>>>> 3981b37f
 
 use super::{Batch, ErrorKind, MessageContent, Result, Step};
 use fault_log::{Fault, FaultKind, FaultLog};
